--- conflicted
+++ resolved
@@ -151,7 +151,6 @@
         process_list = []
         for name, rule in self.items():
             if rule not in ignore and rule in allow:
-<<<<<<< HEAD
                 logger.debug('Checking membership for rule "{}"'.format(rule))
                 asn, reprocess = rule.create(member, version_id)
                 process_list.extend(reprocess)
@@ -160,14 +159,6 @@
                 else:
                     logger.debug('Member belongs to rule "{}"'.format(rule))
                     associations.append(asn)
-=======
-                try:
-                    associations.append(rule(member, version_id))
-                except AssociationError as error:
-                    pass
-                except AssociationProcessMembers as process_event:
-                    process_list.append(process_event)
->>>>>>> 29edfa72
         return associations, process_list
 
     def validate(self, association):
