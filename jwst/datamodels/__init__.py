# Copyright (C) 2010 Association of Universities for Research in Astronomy(AURA)
#
# Redistribution and use in source and binary forms, with or without
# modification, are permitted provided that the following conditions are met:
#
#     1. Redistributions of source code must retain the above copyright
#       notice, this list of conditions and the following disclaimer.
#
#     2. Redistributions in binary form must reproduce the above
#       copyright notice, this list of conditions and the following
#       disclaimer in the documentation and/or other materials provided
#       with the distribution.
#
#     3. The name of AURA and its representatives may not be used to
#       endorse or promote products derived from this software without
#       specific prior written permission.
#
# THIS SOFTWARE IS PROVIDED BY AURA ``AS IS'' AND ANY EXPRESS OR IMPLIED
# WARRANTIES, INCLUDING, BUT NOT LIMITED TO, THE IMPLIED WARRANTIES OF
# MERCHANTABILITY AND FITNESS FOR A PARTICULAR PURPOSE ARE
# DISCLAIMED. IN NO EVENT SHALL AURA BE LIABLE FOR ANY DIRECT, INDIRECT,
# INCIDENTAL, SPECIAL, EXEMPLARY, OR CONSEQUENTIAL DAMAGES (INCLUDING,
# BUT NOT LIMITED TO, PROCUREMENT OF SUBSTITUTE GOODS OR SERVICES; LOSS
# OF USE, DATA, OR PROFITS; OR BUSINESS INTERRUPTION) HOWEVER CAUSED AND
# ON ANY THEORY OF LIABILITY, WHETHER IN CONTRACT, STRICT LIABILITY, OR
# TORT (INCLUDING NEGLIGENCE OR OTHERWISE) ARISING IN ANY WAY OUT OF THE
# USE OF THIS SOFTWARE, EVEN IF ADVISED OF THE POSSIBILITY OF SUCH
# DAMAGE.

from __future__ import absolute_import, division, print_function

__version__ = '1.1.0'

import numpy as np
from os.path import basename
from astropy.extern import six

from .model_base import DataModel
from .amilg import AmiLgModel
from .asn import AsnModel
from .combinedspec import CombinedSpecModel
from .container import ModelContainer
from .contrast import ContrastModel
from .cube import CubeModel
from .cubeflat import CubeFlatModel
from .dark import DarkModel
from .darkMIRI import DarkMIRIModel
from .drizpars import DrizParsModel, NircamDrizParsModel, MiriImgDrizParsModel
from .outlierpars import OutlierParsModel, NircamOutlierParsModel, MiriImgOutlierParsModel
from .drizproduct import DrizProductModel
from .filter import FilterModel
from .flat import FlatModel
from .fringe import FringeModel
from .gain import GainModel
from .gls_rampfit import GLS_RampFitModel
from .image import ImageModel
from .ipc import IPCModel
from .irs2 import IRS2Model
from .lastframe import LastFrameModel
from .linearity import LinearityModel
from .mask import MaskModel
from .miri_ramp import MIRIRampModel
from .multiexposure import MultiExposureModel
from .multislit import MultiSlitModel
from .multispec import MultiSpecModel
from .ifucube import IFUCubeModel
from .pixelarea import PixelAreaModel
from .pathloss import PathlossModel
from .photom import PhotomModel, FgsPhotomModel, NircamPhotomModel, NirissPhotomModel
from .photom import NirspecPhotomModel, NirspecFSPhotomModel
from .photom import MiriImgPhotomModel, MiriMrsPhotomModel
from .quad import QuadModel
from .ramp import RampModel
from .rampfitoutput import RampFitOutputModel
from .readnoise import ReadnoiseModel
from .reset import ResetModel
from .rscd import RSCDModel
from .saturation import SaturationModel
from .spec import SpecModel
from .straylight import StrayLightModel
from .superbias import SuperBiasModel
from .util import fits_header_name



__all__ = [
    'open',
    'DataModel', 'AmiLgModel', 'AsnModel', 'ContrastModel',
    'CubeModel', 'CubeFlatModel', 'DarkModel', 'DarkMIRIModel', 'DrizParsModel',
    'NircamDrizParsModel', 'MiriImgDrizParsModel',
    'DrizProductModel', 'FgsPhotomModel', 'FilterModel',
    'FlatModel', 'FringeModel', 'GainModel', 'GLS_RampFitModel',
    'ImageModel', 'IPCModel', 'IRS2Model', 'LastFrameModel', 'LinearityModel',
<<<<<<< HEAD
    'MaskModel', 'MIRIRampModel', 'ModelContainer', 'MultiSlitModel',
    'MultiSpecModel', 'IFUCubeModel', 'PathlossModel',
    'PhotomModel', 'NircamPhotomModel',
=======
    'MaskModel', 'MIRIRampModel', 'ModelContainer',
    'MultiExposureModel',
    'MultiSlitModel',
    'MultiSpecModel', 'IFUCubeModel', 'PhotomModel', 'NircamPhotomModel',
>>>>>>> 7ba1b5be
    'NirissPhotomModel', 'NirspecPhotomModel', 'NirspecFSPhotomModel',
    'MiriImgPhotomModel', 'MiriMrsPhotomModel', 'QuadModel', 'RampModel',
    'RampFitOutputModel', 'ReadnoiseModel', 'ResetModel', 'RSCDModel',
    'SaturationModel', 'SpecModel', 'StrayLightModel']


def open(init=None, extensions=None):
    """
    Creates a DataModel from a number of different types

    Parameters
    ----------

    init : shape tuple, file path, file object, astropy.io.fits.HDUList, numpy array, dict, None

        - None: A default data model with no shape

        - shape tuple: Initialize with empty data of the given shape

        - file path: Initialize from the given file (FITS , JSON or ASDF)

        - readable file object: Initialize from the given file object

        - astropy.io.fits.HDUList: Initialize from the given
          `~astropy.io.fits.HDUList`

        - A numpy array: A new model with the data array initialized
          to what was passed in.

        - dict: The object model tree for the data model

    extensions : list of AsdfExtension
        A list of extensions to the ASDF to support when reading
        and writing ASDF files.

   Results
    -------

    model : DataModel instance
    """
    from astropy.io import fits

    if init is None:
        return DataModel(None)
    # Send _asn.json files to ModelContainer; avoid shape "cleverness" below
    elif (isinstance(init, six.string_types) and
            basename(init).split('.')[0].split('_')[-1] == 'asn'):
        try:
            m = ModelContainer(init, extensions=extensions)
        except:
            raise TypeError(
                "init ASN not valid for ModelContainer"
                )
        return m
    elif isinstance(init, DataModel):
        # Copy the object so it knows not to close here
        return init.__class__(init)
    elif isinstance(init, tuple):
        for item in init:
            if not isinstance(item, int):
                raise ValueError("shape must be a tuple of ints")
        shape = init
    elif isinstance(init, np.ndarray):
        shape = init.shape
    else:
        if isinstance(init, (six.text_type, bytes)) or hasattr(init, "read"):
            hdulist = fits.open(init)
        elif isinstance(init, fits.HDUList):
            hdulist = init
        else:
            raise TypeError(
                "init must be None, shape tuple, file path, "
                "readable file object, or astropy.io.fits.HDUList")

        shape = ()
        try:
            hdu = hdulist[fits_header_name('SCI')]
        except KeyError:
            pass
        else:
            if hasattr(hdu, 'shape'):
                shape = hdu.shape

    # Here, we try to be clever about which type to
    # return, otherwise, just return a new instance of the
    # requested class
    if len(shape) == 0:
        new_class = DataModel
    elif len(shape) == 4:
        # It's a RampModel, MIRIRampModel, or QuadModel
        try:
            dqhdu = hdulist[fits_header_name('DQ')]
        except KeyError:
            # It's a RampModel or MIRIRampModel
            try:
                refouthdu = hdulist[fits_header_name('REFOUT')]
            except KeyError:
                # It's a RampModel
                from . import ramp
                new_class = ramp.RampModel
            else:
                # It's a MIRIRampModel
                from . import miri_ramp
                new_class = miri_ramp.MIRIRampModel
        else:
            # It's a QuadModel
            from . import quad
            new_class = quad.QuadModel
    elif len(shape) == 3:
        # It's a CubeModel
        from . import cube
        new_class = cube.CubeModel
    elif len(shape) == 2:
        # It's an ImageModel
        from . import image
        new_class = image.ImageModel
    else:
        raise ValueError("Don't have a DataModel class to match the shape")

    return new_class(init, extensions=extensions)

'''
def test(verbose=False) :
    import nose

    # get the pandokia plugin if it is available (it will only
    # do anything if we are run from pandokia).
    try :
        import pandokia.helpers.nose_plugin as nose_plugin
    except ImportError :
        nose_plugin = None

    if nose_plugin :
        addplugins = [nose_plugin.Pdk()]
    else :
        addplugins = None

    # get the name of the test package
    argv = ['nosetests', '--exe', __name__ + '.tests']

    import jwst.datamodels.tests

    print ("ARGS", argv)

    # run nose
    return nose.main(argv = argv,  addplugins=addplugins)
'''<|MERGE_RESOLUTION|>--- conflicted
+++ resolved
@@ -91,16 +91,10 @@
     'DrizProductModel', 'FgsPhotomModel', 'FilterModel',
     'FlatModel', 'FringeModel', 'GainModel', 'GLS_RampFitModel',
     'ImageModel', 'IPCModel', 'IRS2Model', 'LastFrameModel', 'LinearityModel',
-<<<<<<< HEAD
-    'MaskModel', 'MIRIRampModel', 'ModelContainer', 'MultiSlitModel',
-    'MultiSpecModel', 'IFUCubeModel', 'PathlossModel',
-    'PhotomModel', 'NircamPhotomModel',
-=======
     'MaskModel', 'MIRIRampModel', 'ModelContainer',
     'MultiExposureModel',
     'MultiSlitModel',
     'MultiSpecModel', 'IFUCubeModel', 'PhotomModel', 'NircamPhotomModel',
->>>>>>> 7ba1b5be
     'NirissPhotomModel', 'NirspecPhotomModel', 'NirspecFSPhotomModel',
     'MiriImgPhotomModel', 'MiriMrsPhotomModel', 'QuadModel', 'RampModel',
     'RampFitOutputModel', 'ReadnoiseModel', 'ResetModel', 'RSCDModel',
