--- conflicted
+++ resolved
@@ -36,12 +36,8 @@
     step_defs = {'stack_refs': stack_refs_step.StackRefsStep,
                  'align_refs': align_refs_step.AlignRefsStep,
                  'klip': klip_step.KlipStep,
-<<<<<<< HEAD
-                 'outlier_detection': outlier_detection_stack_step.OutlierDetectionStackStep,
-=======
                  'outlier_detection':
                      outlier_detection_stack_step.OutlierDetectionStackStep,
->>>>>>> 9882874c
                  'resample': resample_step.ResampleStep
                  }
 
